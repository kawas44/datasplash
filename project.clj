(defproject datasplash "0.3.1-SNAPSHOT"
  :description "Clojure API for a more dynamic Google Cloud Dataflow"
  :url "https://github.com/ngrunwald/datasplash"
  :license {:name "Eclipse Public License"
            :url "http://www.eclipse.org/legal/epl-v10.html"}
  :dependencies [[cheshire "5.6.3"]
                 [clj-stacktrace "0.2.8"]
<<<<<<< HEAD
                 [com.google.cloud.dataflow/google-cloud-dataflow-java-sdk-all "1.6.1"]
                 [com.taoensso/nippy "2.12.1"]
=======
                 [com.google.cloud.dataflow/google-cloud-dataflow-java-sdk-all "1.8.0"]
                 [com.taoensso/nippy "2.12.2"]
>>>>>>> 1e5d1b2f
                 [org.clojure/clojure "1.8.0"]
                 [org.clojure/math.combinatorics "0.1.3"]
                 [org.clojure/tools.logging "0.3.1"]
                 [clj-time "0.12.0"]
                 [superstring "2.1.0"]
                 ;; exclude these if you want something else
                 [org.slf4j/slf4j-api "1.7.21"]
                 [org.slf4j/slf4j-jdk14 "1.7.21"]]
  :profiles {:dev {:dependencies [[junit/junit "4.12"]
                                  [me.raynes/fs "1.4.6"]
                                  [org.hamcrest/hamcrest-all "1.3"]]
                   :aot [datasplash.api-test datasplash.examples clj-time.core]
                   :codox {:namespaces [datasplash.api datasplash.bq datasplash.datastore]
                           :source-uri "https://github.com/ngrunwald/datasplash/blob/master/{filepath}#L{line}"
                           :metadata {:doc/format :markdown}}
                   :plugins [[lein-codox "0.9.1"]]}
             :uberjar {:aot :all}}
  :main datasplash.examples)<|MERGE_RESOLUTION|>--- conflicted
+++ resolved
@@ -5,13 +5,8 @@
             :url "http://www.eclipse.org/legal/epl-v10.html"}
   :dependencies [[cheshire "5.6.3"]
                  [clj-stacktrace "0.2.8"]
-<<<<<<< HEAD
-                 [com.google.cloud.dataflow/google-cloud-dataflow-java-sdk-all "1.6.1"]
-                 [com.taoensso/nippy "2.12.1"]
-=======
                  [com.google.cloud.dataflow/google-cloud-dataflow-java-sdk-all "1.8.0"]
                  [com.taoensso/nippy "2.12.2"]
->>>>>>> 1e5d1b2f
                  [org.clojure/clojure "1.8.0"]
                  [org.clojure/math.combinatorics "0.1.3"]
                  [org.clojure/tools.logging "0.3.1"]
