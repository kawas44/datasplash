(defproject datasplash "0.4.1-SNAPSHOT"
  :description "Clojure API for a more dynamic Google Cloud Dataflow"
  :url "https://github.com/ngrunwald/datasplash"
  :license {:name "Eclipse Public License"
            :url  "http://www.eclipse.org/legal/epl-v10.html"}
  :dependencies [[cheshire "5.6.3"]
                 [clj-stacktrace "0.2.8"]
                 [com.google.cloud.dataflow/google-cloud-dataflow-java-sdk-all "1.8.0"]
                 [com.taoensso/nippy "2.12.2"]
                 [org.clojure/clojure "1.8.0"]
                 [org.clojure/math.combinatorics "0.1.3"]
                 [org.clojure/tools.logging "0.3.1"]
                 [clj-time "0.12.2"]
                 [superstring "2.1.0"]]
  :profiles {:dev {:dependencies [[junit/junit "4.12"]
                                  [me.raynes/fs "1.4.6"]
                                  [org.hamcrest/hamcrest-all "1.3"]
                                  [org.slf4j/slf4j-api "1.7.21"]
                                  [org.slf4j/slf4j-jdk14 "1.7.21"]]
<<<<<<< HEAD
                   :aot [clojure.tools.logging.impl datasplash.api-test datasplash.examples clj-time.core]
                   :codox {:namespaces [datasplash.api datasplash.bq datasplash.datastore]
                           :source-uri "https://github.com/ngrunwald/datasplash/blob/master/{filepath}#L{line}"
=======
                   :aot [datasplash.api-test datasplash.examples clj-time.core]
                   :codox {:namespaces [datasplash.api datasplash.bq datasplash.datastore datasplash.pubsub]
                           :source-uri "https://github.com/ngrunwald/datasplash/blob/devel/{filepath}#L{line}"
>>>>>>> 195a3242
                           :metadata {:doc/format :markdown}}
                   :plugins [[lein-codox "0.9.1"]]}
             :uberjar {:aot :all}}
  :main datasplash.examples)<|MERGE_RESOLUTION|>--- conflicted
+++ resolved
@@ -17,15 +17,9 @@
                                   [org.hamcrest/hamcrest-all "1.3"]
                                   [org.slf4j/slf4j-api "1.7.21"]
                                   [org.slf4j/slf4j-jdk14 "1.7.21"]]
-<<<<<<< HEAD
                    :aot [clojure.tools.logging.impl datasplash.api-test datasplash.examples clj-time.core]
-                   :codox {:namespaces [datasplash.api datasplash.bq datasplash.datastore]
+                   :codox {:namespaces [datasplash.api datasplash.bq datasplash.datastore datasplash.pubsub]
                            :source-uri "https://github.com/ngrunwald/datasplash/blob/master/{filepath}#L{line}"
-=======
-                   :aot [datasplash.api-test datasplash.examples clj-time.core]
-                   :codox {:namespaces [datasplash.api datasplash.bq datasplash.datastore datasplash.pubsub]
-                           :source-uri "https://github.com/ngrunwald/datasplash/blob/devel/{filepath}#L{line}"
->>>>>>> 195a3242
                            :metadata {:doc/format :markdown}}
                    :plugins [[lein-codox "0.9.1"]]}
              :uberjar {:aot :all}}
