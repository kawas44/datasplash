(defproject datasplash "0.3.2-SNAPSHOT"
  :description "Clojure API for a more dynamic Google Cloud Dataflow"
  :url "https://github.com/ngrunwald/datasplash"
  :license {:name "Eclipse Public License"
            :url "http://www.eclipse.org/legal/epl-v10.html"}
  :dependencies [[cheshire "5.6.3"]
                 [clj-stacktrace "0.2.8"]
                 [com.google.cloud.dataflow/google-cloud-dataflow-java-sdk-all "1.8.0"]
                 [com.taoensso/nippy "2.12.2"]
                 [org.clojure/clojure "1.8.0"]
                 [org.clojure/math.combinatorics "0.1.3"]
                 [org.clojure/tools.logging "0.3.1"]
                 [clj-time "0.12.0"]
                 [superstring "2.1.0"]]
  :profiles {:dev {:dependencies [[junit/junit "4.12"]
                                  [me.raynes/fs "1.4.6"]
<<<<<<< HEAD
                                  [org.hamcrest/hamcrest-all "1.3"]]
                   :aot [clojure.tools.logging.impl datasplash.api-test datasplash.examples clj-time.core]
=======
                                  [org.hamcrest/hamcrest-all "1.3"]
                                  [org.slf4j/slf4j-api "1.7.21"]
                                  [org.slf4j/slf4j-jdk14 "1.7.21"]]
                   :aot [datasplash.api-test datasplash.examples clj-time.core]
>>>>>>> 9f9e0f5e
                   :codox {:namespaces [datasplash.api datasplash.bq datasplash.datastore]
                           :source-uri "https://github.com/ngrunwald/datasplash/blob/master/{filepath}#L{line}"
                           :metadata {:doc/format :markdown}}
                   :plugins [[lein-codox "0.9.1"]]}
             :uberjar {:aot :all}}
  :main datasplash.examples)<|MERGE_RESOLUTION|>--- conflicted
+++ resolved
@@ -14,15 +14,10 @@
                  [superstring "2.1.0"]]
   :profiles {:dev {:dependencies [[junit/junit "4.12"]
                                   [me.raynes/fs "1.4.6"]
-<<<<<<< HEAD
-                                  [org.hamcrest/hamcrest-all "1.3"]]
-                   :aot [clojure.tools.logging.impl datasplash.api-test datasplash.examples clj-time.core]
-=======
                                   [org.hamcrest/hamcrest-all "1.3"]
                                   [org.slf4j/slf4j-api "1.7.21"]
                                   [org.slf4j/slf4j-jdk14 "1.7.21"]]
                    :aot [datasplash.api-test datasplash.examples clj-time.core]
->>>>>>> 9f9e0f5e
                    :codox {:namespaces [datasplash.api datasplash.bq datasplash.datastore]
                            :source-uri "https://github.com/ngrunwald/datasplash/blob/master/{filepath}#L{line}"
                            :metadata {:doc/format :markdown}}
