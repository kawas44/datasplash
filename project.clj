<<<<<<< HEAD
(defproject datasplash "0.4.2-SNAPSHOT"
=======
(defproject datasplash "0.5.1-SNAPSHOT"
>>>>>>> c06edc54
  :description "Clojure API for a more dynamic Google Cloud Dataflow"
  :url "https://github.com/ngrunwald/datasplash"
  :license {:name "Eclipse Public License"
            :url  "http://www.eclipse.org/legal/epl-v10.html"}
  :dependencies [[cheshire "5.8.0"]
                 [clj-stacktrace "0.2.8"]
<<<<<<< HEAD
                 [com.google.cloud.dataflow/google-cloud-dataflow-java-sdk-all "1.9.1"]
                 [com.taoensso/nippy "2.13.0"]
=======
                 [com.google.cloud.dataflow/google-cloud-dataflow-java-sdk-all "2.1.0"]
                 [com.taoensso/nippy "2.12.2"]
>>>>>>> c06edc54
                 [org.clojure/clojure "1.8.0"]
                 [org.clojure/math.combinatorics "0.1.4"]
                 [org.clojure/tools.logging "0.3.1"]
                 [clj-time "0.13.0"]
                 [superstring "2.1.0"]]
  :source-paths ["src/clj"]
  :java-source-paths ["src/java"]
  :profiles {:dev {:dependencies [[junit/junit "4.12"]
                                  [me.raynes/fs "1.4.6"]
                                  [org.hamcrest/hamcrest-all "1.3"]
<<<<<<< HEAD
                                  [org.slf4j/slf4j-api "1.7.25"]
                                  [org.slf4j/slf4j-jdk14 "1.7.25"]]
                   :aot [clojure.tools.logging.impl datasplash.api-test datasplash.examples clj-time.core]
=======
                                  [org.slf4j/slf4j-api "1.7.21"]
                                  [org.slf4j/slf4j-jdk14 "1.7.21"]]
                   :aot  [clojure.tools.logging.impl datasplash.api-test datasplash.examples clj-time.core datasplash.core]
>>>>>>> c06edc54
                   :codox {:namespaces [datasplash.api datasplash.bq datasplash.datastore datasplash.pubsub]
                           :source-uri "https://github.com/ngrunwald/datasplash/blob/v0.4.1/{filepath}#L{line}"
                           :metadata {:doc/format :markdown}}
                   :plugins [[lein-codox "0.9.1"]]}
             :uberjar {:aot :all}}
  :main datasplash.examples)<|MERGE_RESOLUTION|>--- conflicted
+++ resolved
@@ -1,21 +1,13 @@
-<<<<<<< HEAD
-(defproject datasplash "0.4.2-SNAPSHOT"
-=======
 (defproject datasplash "0.5.1-SNAPSHOT"
->>>>>>> c06edc54
+
   :description "Clojure API for a more dynamic Google Cloud Dataflow"
   :url "https://github.com/ngrunwald/datasplash"
   :license {:name "Eclipse Public License"
             :url  "http://www.eclipse.org/legal/epl-v10.html"}
   :dependencies [[cheshire "5.8.0"]
                  [clj-stacktrace "0.2.8"]
-<<<<<<< HEAD
-                 [com.google.cloud.dataflow/google-cloud-dataflow-java-sdk-all "1.9.1"]
-                 [com.taoensso/nippy "2.13.0"]
-=======
                  [com.google.cloud.dataflow/google-cloud-dataflow-java-sdk-all "2.1.0"]
                  [com.taoensso/nippy "2.12.2"]
->>>>>>> c06edc54
                  [org.clojure/clojure "1.8.0"]
                  [org.clojure/math.combinatorics "0.1.4"]
                  [org.clojure/tools.logging "0.3.1"]
@@ -26,15 +18,9 @@
   :profiles {:dev {:dependencies [[junit/junit "4.12"]
                                   [me.raynes/fs "1.4.6"]
                                   [org.hamcrest/hamcrest-all "1.3"]
-<<<<<<< HEAD
-                                  [org.slf4j/slf4j-api "1.7.25"]
-                                  [org.slf4j/slf4j-jdk14 "1.7.25"]]
-                   :aot [clojure.tools.logging.impl datasplash.api-test datasplash.examples clj-time.core]
-=======
                                   [org.slf4j/slf4j-api "1.7.21"]
                                   [org.slf4j/slf4j-jdk14 "1.7.21"]]
                    :aot  [clojure.tools.logging.impl datasplash.api-test datasplash.examples clj-time.core datasplash.core]
->>>>>>> c06edc54
                    :codox {:namespaces [datasplash.api datasplash.bq datasplash.datastore datasplash.pubsub]
                            :source-uri "https://github.com/ngrunwald/datasplash/blob/v0.4.1/{filepath}#L{line}"
                            :metadata {:doc/format :markdown}}
