(defproject datasplash "0.3.2-SNAPSHOT"
  :description "Clojure API for a more dynamic Google Cloud Dataflow"
  :url "https://github.com/ngrunwald/datasplash"
  :license {:name "Eclipse Public License"
            :url "http://www.eclipse.org/legal/epl-v10.html"}
  :dependencies [[cheshire "5.6.3"]
                 [clj-stacktrace "0.2.8"]
                 [com.google.cloud.dataflow/google-cloud-dataflow-java-sdk-all "1.8.0"]
                 [com.taoensso/nippy "2.12.2"]
                 [org.clojure/clojure "1.8.0"]
                 [org.clojure/math.combinatorics "0.1.3"]
                 [org.clojure/tools.logging "0.3.1"]
<<<<<<< HEAD
                 [clj-time "0.12.2"]
                 [superstring "2.1.0"]
                 ;; exclude these if you want something else
                 [org.slf4j/slf4j-api "1.7.21"]
                 [org.slf4j/slf4j-jdk14 "1.7.21"]]
=======
                 [clj-time "0.12.0"]
                 [superstring "2.1.0"]]
>>>>>>> 9f9e0f5e
  :profiles {:dev {:dependencies [[junit/junit "4.12"]
                                  [me.raynes/fs "1.4.6"]
                                  [org.hamcrest/hamcrest-all "1.3"]
                                  [org.slf4j/slf4j-api "1.7.21"]
                                  [org.slf4j/slf4j-jdk14 "1.7.21"]]
                   :aot [datasplash.api-test datasplash.examples clj-time.core]
                   :codox {:namespaces [datasplash.api datasplash.bq datasplash.datastore]
                           :source-uri "https://github.com/ngrunwald/datasplash/blob/master/{filepath}#L{line}"
                           :metadata {:doc/format :markdown}}
                   :plugins [[lein-codox "0.9.1"]]}
             :uberjar {:aot :all}}
  :main datasplash.examples)<|MERGE_RESOLUTION|>--- conflicted
+++ resolved
@@ -2,7 +2,7 @@
   :description "Clojure API for a more dynamic Google Cloud Dataflow"
   :url "https://github.com/ngrunwald/datasplash"
   :license {:name "Eclipse Public License"
-            :url "http://www.eclipse.org/legal/epl-v10.html"}
+            :url  "http://www.eclipse.org/legal/epl-v10.html"}
   :dependencies [[cheshire "5.6.3"]
                  [clj-stacktrace "0.2.8"]
                  [com.google.cloud.dataflow/google-cloud-dataflow-java-sdk-all "1.8.0"]
@@ -10,16 +10,8 @@
                  [org.clojure/clojure "1.8.0"]
                  [org.clojure/math.combinatorics "0.1.3"]
                  [org.clojure/tools.logging "0.3.1"]
-<<<<<<< HEAD
                  [clj-time "0.12.2"]
-                 [superstring "2.1.0"]
-                 ;; exclude these if you want something else
-                 [org.slf4j/slf4j-api "1.7.21"]
-                 [org.slf4j/slf4j-jdk14 "1.7.21"]]
-=======
-                 [clj-time "0.12.0"]
                  [superstring "2.1.0"]]
->>>>>>> 9f9e0f5e
   :profiles {:dev {:dependencies [[junit/junit "4.12"]
                                   [me.raynes/fs "1.4.6"]
                                   [org.hamcrest/hamcrest-all "1.3"]
