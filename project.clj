--- conflicted
+++ resolved
@@ -1,21 +1,12 @@
-<<<<<<< HEAD
-(defproject datasplash "0.4.1"
-=======
 (defproject datasplash "0.5.0-SNAPSHOT"
->>>>>>> 056aba72
   :description "Clojure API for a more dynamic Google Cloud Dataflow"
   :url "https://github.com/ngrunwald/datasplash"
   :license {:name "Eclipse Public License"
             :url  "http://www.eclipse.org/legal/epl-v10.html"}
   :dependencies [[cheshire "5.7.0"]
                  [clj-stacktrace "0.2.8"]
-<<<<<<< HEAD
-                 [com.google.cloud.dataflow/google-cloud-dataflow-java-sdk-all "1.9.0"]
-                 [com.taoensso/nippy "2.13.0"]
-=======
                  [com.google.cloud.dataflow/google-cloud-dataflow-java-sdk-all "2.1.0"]
                  [com.taoensso/nippy "2.12.2"]
->>>>>>> 056aba72
                  [org.clojure/clojure "1.8.0"]
                  [org.clojure/math.combinatorics "0.1.4"]
                  [org.clojure/tools.logging "0.3.1"]
