--- conflicted
+++ resolved
@@ -942,21 +942,6 @@
                               (map #(.getTupleTag %))
                               (sort-by #(.getId %)))
             rel (apply-transform pcolltuple (CoGroupByKey/create) base-schema opts)
-<<<<<<< HEAD
-            cogbk-coder (-> rel
-                            (.getCoder)
-                            (.getValueCoder))
-            final-rel (map-kv (fn [^KV elt]
-                                (let [k (.getKey elt)
-                                      raw-values (.getValue elt)
-                                      values (mapv (fn [tag] (let [raw-val (.getAll raw-values tag)
-                                                                   m-val (into (list) (iterator-seq (.iterator raw-val)))]
-                                                               m-val)) ordered-tags)]
-                                  [k values]))
-                              (assoc opts
-                                     :without-coercion-to-clj true)
-                              rel)]
-=======
             final-rel (pardo
                        (fn [^DoFn$ProcessContext c]
                          (let [^KV kv (.element c)
@@ -996,7 +981,7 @@
                               :coder (make-kv-coder (.getKeyCoder (.getCoder rel))
                                                     (make-nippy-coder)))
                        rel)]
->>>>>>> 98f64460
+
         final-rel)))))
 
 (defn cogroup
