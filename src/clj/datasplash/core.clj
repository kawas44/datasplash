--- conflicted
+++ resolved
@@ -27,13 +27,7 @@
             PCollectionList PInput PCollectionTuple]
            [org.apache.beam.sdk.io.fs EmptyMatchTreatment]
            [org.apache.beam.sdk.transforms Contextful]
-<<<<<<< HEAD
-           [java.io InputStream OutputStream DataInputStream DataOutputStream File]
-           [java.net URI]
-           [java.util UUID Map]
-=======
            [java.io InputStream OutputStream DataInputStream DataOutputStream]
->>>>>>> 5034fcc9
            [org.joda.time DateTimeUtils DateTimeZone]
            [org.joda.time.format DateTimeFormat]
            [org.apache.beam.sdk.transforms.windowing BoundedWindow Window FixedWindows SlidingWindows Sessions Trigger]
