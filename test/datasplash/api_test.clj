--- conflicted
+++ resolved
@@ -6,15 +6,9 @@
             [clojure.test :refer :all]
             [datasplash
              [api :as ds]]
-<<<<<<< HEAD
-            [me.raynes.fs :as fs]
-            [clj-time.core :as time])
-  (:import [com.google.cloud.dataflow.sdk.testing TestPipeline DataflowAssert]
-=======
             [clj-time.core :as time]
             [me.raynes.fs :as fs])
   (:import [org.apache.beam.sdk.testing TestPipeline PAssert]
->>>>>>> 056aba72
            [java.io PushbackReader]))
 
 (defn glob-file
@@ -303,22 +297,14 @@
         (is (= 2 (count res)))))))
 
 (deftest timestamp
-<<<<<<< HEAD
-  (let [p (make-test-pipeline)
-=======
   (let [p (ds/make-pipeline [])
->>>>>>> 056aba72
         input (ds/generate-input [1 2 3 4 5] p)
         proc (ds/map (fn [e] (ds/with-timestamp (time/now) e)) input)]
     (ds/run-pipeline p)))
 
 (deftest windows
   (let [now (time/now)
-<<<<<<< HEAD
-        p (->> (make-test-pipeline)
-=======
         p (->> (ds/make-pipeline [])
->>>>>>> 056aba72
                (ds/generate-input [0. 0.5 2.5 3.])
                (ds/map (fn [e] (ds/with-timestamp (time/minus now (time/seconds e)) e)) {:name :timestamp}))
         sliding (ds/sliding-windows (time/seconds 2) (time/seconds 1) {:name :sliding} p)
@@ -327,20 +313,12 @@
 
 (deftest session-windows
   (let [now (time/now)
-<<<<<<< HEAD
-        p (->> (make-test-pipeline)
-=======
         p (->> (ds/make-pipeline [])
->>>>>>> 056aba72
                (ds/generate-input [[:k0 0] [:k1 1] [:k1 2] [:k0 4]])
                (ds/map (fn [[k e]] (ds/with-timestamp (time/minus now (time/seconds e)) [k e])) {:name :timestamp})
                (ds/with-keys (fn [e] (get e 0))))
         session (->> (ds/session-windows (time/seconds 2) p)
                      (ds/group-by-key)
                      (ds/map (fn [[_ elts]] (reduce + (map (fn [[k v]] v) elts))) {:name :sum}))]
-<<<<<<< HEAD
-    (.. DataflowAssert (that session) (containsInAnyOrder #{0 3 4}))
-=======
     (.. PAssert (that session) (containsInAnyOrder #{0 3 4}))
->>>>>>> 056aba72
     (ds/run-pipeline p)))